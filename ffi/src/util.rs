#[allow(unused_imports)]
use anyhow::{anyhow, Result};
use data_encoding::BASE64;
#[cfg(target_os = "macos")]
use mitmproxy::macos;
use pyo3::exceptions::PyOSError;
use pyo3::types::{PyString, PyTuple};
use pyo3::{exceptions::PyValueError, prelude::*};
use rand_core::OsRng;
use std::fs;
use std::net::{IpAddr, SocketAddr};
use std::path::Path;
use std::str::FromStr;
use tokio::sync::mpsc;
use x25519_dalek::{PublicKey, StaticSecret};

pub fn string_to_key<T>(data: String) -> PyResult<T>
where
    T: From<[u8; 32]>,
{
    BASE64
        .decode(data.as_bytes())
        .ok()
        .and_then(|bytes| <[u8; 32]>::try_from(bytes).ok())
        .map(T::from)
        .ok_or_else(|| PyValueError::new_err("Invalid key."))
}

pub fn socketaddr_to_py(py: Python, s: SocketAddr) -> PyObject {
    match s {
        SocketAddr::V4(addr) => (addr.ip().to_string(), addr.port()).into_py(py),
        SocketAddr::V6(addr) => {
            log::debug!(
                "Converting IPv6 address/port to Python equivalent (not sure if this is correct): {:?}",
                (addr.ip().to_string(), addr.port())
            );
            (addr.ip().to_string(), addr.port()).into_py(py)
        }
    }
}

<<<<<<< HEAD
pub fn copy_dir(src: &Path, dst: &Path) {
    for entry in src.read_dir().unwrap() {
        let entry = entry.unwrap();
        let ty = entry.file_type().expect("Failed to get file type");
=======
pub fn copy_dir(src: &Path, dst: &Path) -> PyResult<()> {
    for entry in src.read_dir()? {
        let entry = entry?;
        let ty = entry.file_type()?;
>>>>>>> 5203f820
        let src_path = entry.path();
        let dst_path = dst.join(entry.file_name());
        if ty.is_dir() {
            fs::create_dir_all(&dst_path).expect("Failed to create directory");
<<<<<<< HEAD
            copy_dir(&src_path, &dst_path);
=======
            copy_dir(&src_path, &dst_path)?;
>>>>>>> 5203f820
        } else {
            fs::copy(&src_path, &dst_path).expect("Failed to copy {src_path} to {dst_path}");
        }
    }
<<<<<<< HEAD
=======
    Ok(())
>>>>>>> 5203f820
}

pub fn py_to_socketaddr(t: &PyTuple) -> PyResult<SocketAddr> {
    if t.len() == 2 {
        let host = t.get_item(0)?.downcast::<PyString>()?;
        let port: u16 = t.get_item(1)?.extract()?;

        let addr = IpAddr::from_str(host.to_str()?)?;
        Ok(SocketAddr::from((addr, port)))
    } else {
        Err(PyValueError::new_err("not a socket address"))
    }
}

pub fn event_queue_unavailable<T>(_: mpsc::error::SendError<T>) -> PyErr {
    PyOSError::new_err("Server has been shut down.")
}

/// Generate a WireGuard private key, analogous to the `wg genkey` command.
#[pyfunction]
pub fn genkey() -> String {
    BASE64.encode(&StaticSecret::random_from_rng(OsRng).to_bytes())
}

/// Derive a WireGuard public key from a private key, analogous to the `wg pubkey` command.
#[pyfunction]
pub fn pubkey(private_key: String) -> PyResult<String> {
    let private_key: StaticSecret = string_to_key(private_key)?;
    Ok(BASE64.encode(PublicKey::from(&private_key).as_bytes()))
}

/// Convert pem certificate to der certificate and add it to macos keychain.
#[pyfunction]
#[allow(unused_variables)]
pub fn add_cert(py: Python<'_>, pem: String) -> PyResult<()> {
    #[cfg(target_os = "macos")]
    {
        let pem_body = pem
            .lines()
            .skip(1)
            .take_while(|&line| line != "-----END CERTIFICATE-----")
            .collect::<String>();

        let filename = py.import("mitmproxy_rs")?.filename()?;
        let executable_path = std::path::Path::new(filename)
            .parent()
            .ok_or_else(|| anyhow!("invalid path"))?
            .join("macos-certificate-truster.app");
        if !executable_path.exists() {
            return Err(anyhow!("{} does not exist", executable_path.display()).into());
        }
        let der = BASE64.decode(pem_body.as_bytes()).unwrap();
        match macos::add_cert(der, executable_path.to_str().unwrap()) {
            Ok(_) => Ok(()),
            Err(e) => Err(PyErr::new::<PyOSError, _>(format!(
                "Failed to add certificate: {:?}",
                e
            ))),
        }
    }
    #[cfg(not(target_os = "macos"))]
    Err(pyo3::exceptions::PyNotImplementedError::new_err(
        "OS proxy mode is only available on macos",
    ))
}

/// Delete mitmproxy certificate from the keychain.
#[pyfunction]
pub fn remove_cert() -> PyResult<()> {
    #[cfg(target_os = "macos")]
    {
        match macos::remove_cert() {
            Ok(_) => Ok(()),
            Err(e) => Err(PyErr::new::<PyOSError, _>(format!(
                "Failed to remove certificate: {:?}",
                e
            ))),
        }
    }
    #[cfg(not(target_os = "macos"))]
    Err(pyo3::exceptions::PyNotImplementedError::new_err(
        "OS proxy mode is only available on macos",
    ))
}<|MERGE_RESOLUTION|>--- conflicted
+++ resolved
@@ -39,34 +39,20 @@
     }
 }
 
-<<<<<<< HEAD
-pub fn copy_dir(src: &Path, dst: &Path) {
-    for entry in src.read_dir().unwrap() {
-        let entry = entry.unwrap();
-        let ty = entry.file_type().expect("Failed to get file type");
-=======
 pub fn copy_dir(src: &Path, dst: &Path) -> PyResult<()> {
     for entry in src.read_dir()? {
         let entry = entry?;
         let ty = entry.file_type()?;
->>>>>>> 5203f820
         let src_path = entry.path();
         let dst_path = dst.join(entry.file_name());
         if ty.is_dir() {
             fs::create_dir_all(&dst_path).expect("Failed to create directory");
-<<<<<<< HEAD
-            copy_dir(&src_path, &dst_path);
-=======
             copy_dir(&src_path, &dst_path)?;
->>>>>>> 5203f820
         } else {
             fs::copy(&src_path, &dst_path).expect("Failed to copy {src_path} to {dst_path}");
         }
     }
-<<<<<<< HEAD
-=======
     Ok(())
->>>>>>> 5203f820
 }
 
 pub fn py_to_socketaddr(t: &PyTuple) -> PyResult<SocketAddr> {
