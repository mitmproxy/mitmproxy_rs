--- conflicted
+++ resolved
@@ -1,645 +1,330 @@
-<<<<<<< HEAD
-use crate::task::PyInteropTask;
-use crate::util::{socketaddr_to_py, string_to_key};
-#[allow(unused_imports)]
-use anyhow::{anyhow, Result};
-use mitmproxy::intercept_conf::InterceptConf;
-use mitmproxy::network::NetworkTask;
-#[cfg(target_os = "macos")]
-use mitmproxy::packet_sources::macos::MacosConf;
-#[cfg(windows)]
-use mitmproxy::packet_sources::windows::WindowsConf;
-use mitmproxy::packet_sources::wireguard::WireGuardConf;
-#[allow(unused_imports)]
-use mitmproxy::packet_sources::{ipc, PacketSourceConf, PacketSourceTask};
-use mitmproxy::shutdown::ShutdownTask;
-use pyo3::prelude::*;
-use std::net::SocketAddr;
-use std::path::Path;
-use std::sync::Arc;
-use tokio::{sync::broadcast, sync::mpsc, sync::Notify};
-use x25519_dalek::PublicKey;
-
-#[derive(Debug)]
-pub struct Server {
-    /// channel for notifying subtasks of requested server shutdown
-    sd_trigger: broadcast::Sender<()>,
-    /// channel for getting notified of successful server shutdown
-    sd_barrier: Arc<Notify>,
-    /// flag to indicate whether server shutdown is in progress
-    closing: bool,
-}
-
-impl Server {
-    pub fn close(&mut self) {
-        if !self.closing {
-            self.closing = true;
-            log::info!("Shutting down.");
-            // notify tasks to shut down
-            let _ = self.sd_trigger.send(());
-        }
-    }
-
-    pub fn wait_closed<'p>(&self, py: Python<'p>) -> PyResult<&'p PyAny> {
-        let barrier = self.sd_barrier.clone();
-        pyo3_asyncio::tokio::future_into_py(py, async move {
-            barrier.notified().await;
-            Ok(())
-        })
-    }
-}
-
-impl Server {
-    /// Set up and initialize a new WireGuard server.
-    pub async fn init<T>(
-        packet_source_conf: T,
-        py_tcp_handler: PyObject,
-        py_udp_handler: PyObject,
-    ) -> Result<(Self, T::Data)>
-    where
-        T: PacketSourceConf,
-    {
-        let typ = packet_source_conf.name();
-        log::debug!("Initializing {} ...", typ);
-
-        // initialize channels between the WireGuard server and the virtual network device
-        let (wg_to_smol_tx, wg_to_smol_rx) = mpsc::channel(256);
-        let (smol_to_wg_tx, smol_to_wg_rx) = mpsc::channel(256);
-
-        // initialize channels between the virtual network device and the python interop task
-        // - only used to notify of incoming connections and datagrams
-        let (smol_to_py_tx, smol_to_py_rx) = mpsc::channel(256);
-        // - used to send data and to ask for packets
-        // This channel needs to be unbounded because write() is not async.
-        let (py_to_smol_tx, py_to_smol_rx) = mpsc::unbounded_channel();
-
-        // initialize barriers for handling graceful shutdown
-        let (sd_trigger, _sd_watcher) = broadcast::channel(1);
-        let sd_barrier = Arc::new(Notify::new());
-
-        let (wg_task, data) = packet_source_conf
-            .build(wg_to_smol_tx, smol_to_wg_rx, sd_trigger.subscribe())
-            .await?;
-
-        // initialize virtual network device
-        let nw_task = NetworkTask::new(
-            smol_to_wg_tx,
-            wg_to_smol_rx,
-            smol_to_py_tx,
-            py_to_smol_rx,
-            sd_trigger.subscribe(),
-        )?;
-
-        // initialize Python interop task
-        // Note: The current asyncio event loop needs to be determined here on the main thread.
-        let py_loop: PyObject = Python::with_gil(|py| {
-            let py_loop = pyo3_asyncio::tokio::get_current_loop(py)?.into_py(py);
-            Ok::<PyObject, PyErr>(py_loop)
-        })?;
-
-        let py_task = PyInteropTask::new(
-            py_loop,
-            py_to_smol_tx,
-            smol_to_py_rx,
-            py_tcp_handler,
-            py_udp_handler,
-            sd_trigger.subscribe(),
-        );
-
-        // spawn tasks
-        let wg_handle = tokio::spawn(async move { wg_task.run().await });
-        let net_handle = tokio::spawn(async move { nw_task.run().await });
-        let py_handle = tokio::spawn(async move { py_task.run().await });
-
-        // initialize and run shutdown handler
-        let sd_task = ShutdownTask::new(
-            py_handle,
-            wg_handle,
-            net_handle,
-            sd_trigger.clone(),
-            sd_barrier.clone(),
-        );
-        tokio::spawn(async move { sd_task.run().await });
-
-        log::debug!("{} successfully initialized.", typ);
-
-        Ok((
-            Server {
-                sd_trigger,
-                sd_barrier,
-                closing: false,
-            },
-            data,
-        ))
-    }
-}
-
-impl Drop for Server {
-    fn drop(&mut self) {
-        self.close()
-    }
-}
-
-#[pyclass(module = "mitmproxy_rs")]
-#[derive(Debug)]
-pub struct OsProxy {
-    server: Server,
-    conf_tx: mpsc::UnboundedSender<ipc::FromProxy>,
-}
-
-#[pymethods]
-impl OsProxy {
-    /// Return a textual description of the given spec,
-    /// or raise a ValueError if the spec is invalid.
-    #[staticmethod]
-    fn describe_spec(spec: &str) -> PyResult<String> {
-        InterceptConf::try_from(spec)
-            .map(|conf| conf.description())
-            .map_err(|e| pyo3::exceptions::PyValueError::new_err(e.to_string()))
-    }
-
-    /// Set a new intercept spec.
-    pub fn set_intercept(&self, spec: String) -> PyResult<()> {
-        InterceptConf::try_from(spec.as_str())?;
-        #[cfg(any(windows, target_os = "macos"))]
-        self.conf_tx
-            .send(ipc::FromProxy {
-                message: Some(ipc::from_proxy::Message::InterceptSpec(spec)),
-            })
-            .map_err(crate::util::event_queue_unavailable)?;
-        Ok(())
-    }
-
-    /// Close the OS proxy server.
-    pub fn close(&mut self) {
-        self.server.close()
-    }
-
-    pub fn wait_closed<'p>(&self, py: Python<'p>) -> PyResult<&'p PyAny> {
-        self.server.wait_closed(py)
-    }
-}
-
-/// A running WireGuard server.
-///
-/// A new server can be started by calling the `start_wireguard_server` coroutine. Its public API is intended
-/// to be similar to the API provided by
-/// [`asyncio.Server`](https://docs.python.org/3/library/asyncio-eventloop.html#asyncio.Server)
-/// from the Python standard library.
-#[pyclass(module = "mitmproxy_rs")]
-#[derive(Debug)]
-pub struct WireGuardServer {
-    /// local address of the WireGuard UDP socket
-    local_addr: SocketAddr,
-    server: Server,
-}
-
-#[pymethods]
-impl WireGuardServer {
-    /// Request the WireGuard server to gracefully shut down.
-    ///
-    /// The server will stop accepting new connections on its UDP socket, but will flush pending
-    /// outgoing data before shutting down.
-    pub fn close(&mut self) {
-        self.server.close()
-    }
-
-    /// Wait until the WireGuard server has shut down.
-    ///
-    /// This coroutine will yield once pending data has been flushed and all server tasks have
-    /// successfully terminated after calling the `Server.close` method.
-    pub fn wait_closed<'p>(&self, py: Python<'p>) -> PyResult<&'p PyAny> {
-        self.server.wait_closed(py)
-    }
-
-    /// Get the local socket address that the WireGuard server is listening on.
-    pub fn getsockname(&self, py: Python) -> PyObject {
-        socketaddr_to_py(py, self.local_addr)
-    }
-
-    pub fn __repr__(&self) -> String {
-        format!("WireGuardServer({})", self.local_addr)
-    }
-}
-
-/// Start a WireGuard server that is configured with the given parameters:
-///
-/// - `host`: The host address for the WireGuard UDP socket.
-/// - `port`: The listen port for the WireGuard server. The default port for WireGuard is `51820`.
-/// - `private_key`: The private X25519 key for the WireGuard server as a base64-encoded string.
-/// - `peer_public_keys`: List of public X25519 keys for WireGuard peers as base64-encoded strings.
-/// - `handle_connection`: A coroutine that will be called for each new `TcpStream`.
-/// - `receive_datagram`: A function that will be called for each received UDP datagram.
-///
-/// The `receive_datagram` function will be called with the following arguments:
-///
-/// - payload of the UDP datagram as `bytes`
-/// - source address as `(host: str, port: int)` tuple
-/// - destination address as `(host: str, port: int)` tuple
-#[pyfunction]
-pub fn start_wireguard_server(
-    py: Python<'_>,
-    host: String,
-    port: u16,
-    private_key: String,
-    peer_public_keys: Vec<String>,
-    handle_connection: PyObject,
-    receive_datagram: PyObject,
-) -> PyResult<&PyAny> {
-    let private_key = string_to_key(private_key)?;
-    let peer_public_keys = peer_public_keys
-        .into_iter()
-        .map(string_to_key)
-        .collect::<PyResult<Vec<PublicKey>>>()?;
-    let conf = WireGuardConf {
-        host,
-        port,
-        private_key,
-        peer_public_keys,
-    };
-    pyo3_asyncio::tokio::future_into_py(py, async move {
-        let (server, local_addr) = Server::init(conf, handle_connection, receive_datagram).await?;
-        Ok(WireGuardServer { server, local_addr })
-    })
-}
-
-/// Start an OS-level proxy to intercept traffic from the current machine.
-///
-/// *Availability: Windows*
-#[pyfunction]
-#[allow(unused_variables)]
-pub fn start_os_proxy(
-    py: Python<'_>,
-    handle_connection: PyObject,
-    receive_datagram: PyObject,
-) -> PyResult<&PyAny> {
-    #[cfg(windows)]
-    {
-        // 2022: Ideally we'd use importlib.resources here, but that only provides `as_file` for
-        // individual files. We'd need something like `as_dir` to ensure that redirector.exe and the
-        // WinDivert dll/lib/sys files are in a single directory. So we just use __file__for now. 🤷
-        let filename = py.import("mitmproxy_rs")?.filename()?;
-        let executable_path = Path::new(filename)
-            .parent()
-            .ok_or_else(|| anyhow!("invalid path"))?
-            .join("windows-redirector.exe");
-
-        if !executable_path.exists() {
-            return Err(anyhow!("{} does not exist", executable_path.display()).into());
-        }
-        let conf = WindowsConf { executable_path };
-        pyo3_asyncio::tokio::future_into_py(py, async move {
-            let (server, conf_tx) = Server::init(conf, handle_connection, receive_datagram).await?;
-
-            Ok(OsProxy { server, conf_tx })
-        })
-    }
-    #[cfg(target_os = "macos")]
-    {
-        copy_dir(
-            Path::new("mitmproxy_rs/MitmProxyAppleTunnel.app/"),
-            Path::new("/Applications/MitmproxyAppleTunnel.app/"),
-        );
-        let conf = MacosConf;
-        pyo3_asyncio::tokio::future_into_py(py, async move {
-            let (server, conf_tx) = Server::init(conf, handle_connection, receive_datagram).await?;
-            Ok(OsProxy { server, conf_tx })
-        })
-    }
-    #[cfg(not(any(windows, target_os = "macos")))]
-    Err(pyo3::exceptions::PyNotImplementedError::new_err(
-        "OS proxy mode is only available on this operating system",
-    ))
-}
-=======
-use crate::task::PyInteropTask;
-#[allow(unused_imports)]
-use crate::util::{copy_dir, socketaddr_to_py, string_to_key};
-#[allow(unused_imports)]
-use anyhow::{anyhow, Result};
-use mitmproxy::intercept_conf::InterceptConf;
-use mitmproxy::network::NetworkTask;
-#[cfg(target_os = "macos")]
-use mitmproxy::packet_sources::macos::MacosConf;
-#[cfg(windows)]
-use mitmproxy::packet_sources::windows::WindowsConf;
-use mitmproxy::packet_sources::wireguard::WireGuardConf;
-#[allow(unused_imports)]
-use mitmproxy::packet_sources::{ipc, PacketSourceConf, PacketSourceTask};
-use mitmproxy::shutdown::ShutdownTask;
-use pyo3::prelude::*;
-use std::net::SocketAddr;
-use std::path::Path;
-use std::sync::Arc;
-use tokio::{sync::broadcast, sync::mpsc, sync::Notify};
-use x25519_dalek::PublicKey;
-
-#[derive(Debug)]
-pub struct Server {
-    /// channel for notifying subtasks of requested server shutdown
-    sd_trigger: broadcast::Sender<()>,
-    /// channel for getting notified of successful server shutdown
-    sd_barrier: Arc<Notify>,
-    /// flag to indicate whether server shutdown is in progress
-    closing: bool,
-}
-
-impl Server {
-    pub fn close(&mut self) {
-        if !self.closing {
-            self.closing = true;
-            #[cfg(target_os = "macos")]
-            {
-                if Path::new("/Applications/MitmproxyAppleTunnel.app").exists() {
-                    std::fs::remove_dir_all("/Applications/MitmproxyAppleTunnel.app").expect(
-                        "Failed to remove MitmproxyAppleTunnel.app from Applications folder",
-                    );
-                }
-            }
-            log::info!("Shutting down.");
-            // notify tasks to shut down
-            let _ = self.sd_trigger.send(());
-        }
-    }
-
-    pub fn wait_closed<'p>(&self, py: Python<'p>) -> PyResult<&'p PyAny> {
-        let barrier = self.sd_barrier.clone();
-        pyo3_asyncio::tokio::future_into_py(py, async move {
-            barrier.notified().await;
-            Ok(())
-        })
-    }
-}
-
-impl Server {
-    /// Set up and initialize a new WireGuard server.
-    pub async fn init<T>(
-        packet_source_conf: T,
-        py_tcp_handler: PyObject,
-        py_udp_handler: PyObject,
-    ) -> Result<(Self, T::Data)>
-    where
-        T: PacketSourceConf,
-    {
-        let typ = packet_source_conf.name();
-        log::debug!("Initializing {} ...", typ);
-
-        // initialize channels between the WireGuard server and the virtual network device
-        let (wg_to_smol_tx, wg_to_smol_rx) = mpsc::channel(256);
-        let (smol_to_wg_tx, smol_to_wg_rx) = mpsc::channel(256);
-
-        // initialize channels between the virtual network device and the python interop task
-        // - only used to notify of incoming connections and datagrams
-        let (smol_to_py_tx, smol_to_py_rx) = mpsc::channel(256);
-        // - used to send data and to ask for packets
-        // This channel needs to be unbounded because write() is not async.
-        let (py_to_smol_tx, py_to_smol_rx) = mpsc::unbounded_channel();
-
-        // initialize barriers for handling graceful shutdown
-        let (sd_trigger, _sd_watcher) = broadcast::channel(1);
-        let sd_barrier = Arc::new(Notify::new());
-
-        let (wg_task, data) = packet_source_conf
-            .build(wg_to_smol_tx, smol_to_wg_rx, sd_trigger.subscribe())
-            .await?;
-
-        // initialize virtual network device
-        let nw_task = NetworkTask::new(
-            smol_to_wg_tx,
-            wg_to_smol_rx,
-            smol_to_py_tx,
-            py_to_smol_rx,
-            sd_trigger.subscribe(),
-        )?;
-
-        // initialize Python interop task
-        // Note: The current asyncio event loop needs to be determined here on the main thread.
-        let py_loop: PyObject = Python::with_gil(|py| {
-            let py_loop = pyo3_asyncio::tokio::get_current_loop(py)?.into_py(py);
-            Ok::<PyObject, PyErr>(py_loop)
-        })?;
-
-        let py_task = PyInteropTask::new(
-            py_loop,
-            py_to_smol_tx,
-            smol_to_py_rx,
-            py_tcp_handler,
-            py_udp_handler,
-            sd_trigger.subscribe(),
-        );
-
-        // spawn tasks
-        let wg_handle = tokio::spawn(async move { wg_task.run().await });
-        let net_handle = tokio::spawn(async move { nw_task.run().await });
-        let py_handle = tokio::spawn(async move { py_task.run().await });
-
-        // initialize and run shutdown handler
-        let sd_task = ShutdownTask::new(
-            py_handle,
-            wg_handle,
-            net_handle,
-            sd_trigger.clone(),
-            sd_barrier.clone(),
-        );
-        tokio::spawn(async move { sd_task.run().await });
-
-        log::debug!("{} successfully initialized.", typ);
-
-        Ok((
-            Server {
-                sd_trigger,
-                sd_barrier,
-                closing: false,
-            },
-            data,
-        ))
-    }
-}
-
-impl Drop for Server {
-    fn drop(&mut self) {
-        self.close()
-    }
-}
-
-#[pyclass(module = "mitmproxy_rs")]
-#[derive(Debug)]
-pub struct OsProxy {
-    server: Server,
-    conf_tx: mpsc::UnboundedSender<ipc::FromProxy>,
-}
-
-#[pymethods]
-impl OsProxy {
-    /// Return a textual description of the given spec,
-    /// or raise a ValueError if the spec is invalid.
-    #[staticmethod]
-    fn describe_spec(spec: &str) -> PyResult<String> {
-        InterceptConf::try_from(spec)
-            .map(|conf| conf.description())
-            .map_err(|e| pyo3::exceptions::PyValueError::new_err(e.to_string()))
-    }
-
-    /// Set a new intercept spec.
-    pub fn set_intercept(&self, spec: String) -> PyResult<()> {
-        InterceptConf::try_from(spec.as_str())?;
-        self.conf_tx
-            .send(ipc::FromProxy {
-                message: Some(ipc::from_proxy::Message::InterceptSpec(spec)),
-            })
-            .map_err(crate::util::event_queue_unavailable)?;
-        Ok(())
-    }
-
-    /// Close the OS proxy server.
-    pub fn close(&mut self) {
-        self.server.close()
-    }
-
-    pub fn wait_closed<'p>(&self, py: Python<'p>) -> PyResult<&'p PyAny> {
-        self.server.wait_closed(py)
-    }
-}
-
-/// A running WireGuard server.
-///
-/// A new server can be started by calling the `start_wireguard_server` coroutine. Its public API is intended
-/// to be similar to the API provided by
-/// [`asyncio.Server`](https://docs.python.org/3/library/asyncio-eventloop.html#asyncio.Server)
-/// from the Python standard library.
-#[pyclass(module = "mitmproxy_rs")]
-#[derive(Debug)]
-pub struct WireGuardServer {
-    /// local address of the WireGuard UDP socket
-    local_addr: SocketAddr,
-    server: Server,
-}
-
-#[pymethods]
-impl WireGuardServer {
-    /// Request the WireGuard server to gracefully shut down.
-    ///
-    /// The server will stop accepting new connections on its UDP socket, but will flush pending
-    /// outgoing data before shutting down.
-    pub fn close(&mut self) {
-        self.server.close()
-    }
-
-    /// Wait until the WireGuard server has shut down.
-    ///
-    /// This coroutine will yield once pending data has been flushed and all server tasks have
-    /// successfully terminated after calling the `Server.close` method.
-    pub fn wait_closed<'p>(&self, py: Python<'p>) -> PyResult<&'p PyAny> {
-        self.server.wait_closed(py)
-    }
-
-    /// Get the local socket address that the WireGuard server is listening on.
-    pub fn getsockname(&self, py: Python) -> PyObject {
-        socketaddr_to_py(py, self.local_addr)
-    }
-
-    pub fn __repr__(&self) -> String {
-        format!("WireGuardServer({})", self.local_addr)
-    }
-}
-
-/// Start a WireGuard server that is configured with the given parameters:
-///
-/// - `host`: The host address for the WireGuard UDP socket.
-/// - `port`: The listen port for the WireGuard server. The default port for WireGuard is `51820`.
-/// - `private_key`: The private X25519 key for the WireGuard server as a base64-encoded string.
-/// - `peer_public_keys`: List of public X25519 keys for WireGuard peers as base64-encoded strings.
-/// - `handle_connection`: A coroutine that will be called for each new `TcpStream`.
-/// - `receive_datagram`: A function that will be called for each received UDP datagram.
-///
-/// The `receive_datagram` function will be called with the following arguments:
-///
-/// - payload of the UDP datagram as `bytes`
-/// - source address as `(host: str, port: int)` tuple
-/// - destination address as `(host: str, port: int)` tuple
-#[pyfunction]
-pub fn start_wireguard_server(
-    py: Python<'_>,
-    host: String,
-    port: u16,
-    private_key: String,
-    peer_public_keys: Vec<String>,
-    handle_connection: PyObject,
-    receive_datagram: PyObject,
-) -> PyResult<&PyAny> {
-    let private_key = string_to_key(private_key)?;
-    let peer_public_keys = peer_public_keys
-        .into_iter()
-        .map(string_to_key)
-        .collect::<PyResult<Vec<PublicKey>>>()?;
-    let conf = WireGuardConf {
-        host,
-        port,
-        private_key,
-        peer_public_keys,
-    };
-    pyo3_asyncio::tokio::future_into_py(py, async move {
-        let (server, local_addr) = Server::init(conf, handle_connection, receive_datagram).await?;
-        Ok(WireGuardServer { server, local_addr })
-    })
-}
-
-/// Start an OS-level proxy to intercept traffic from the current machine.
-///
-/// *Availability: Windows*
-#[pyfunction]
-#[allow(unused_variables)]
-pub fn start_os_proxy(
-    py: Python<'_>,
-    handle_connection: PyObject,
-    receive_datagram: PyObject,
-) -> PyResult<&PyAny> {
-    #[cfg(windows)]
-    {
-        // 2022: Ideally we'd use importlib.resources here, but that only provides `as_file` for
-        // individual files. We'd need something like `as_dir` to ensure that redirector.exe and the
-        // WinDivert dll/lib/sys files are in a single directory. So we just use __file__for now. 🤷
-        let filename = py.import("mitmproxy_rs")?.filename()?;
-        let executable_path = Path::new(filename)
-            .parent()
-            .ok_or_else(|| anyhow!("invalid path"))?
-            .join("windows-redirector.exe");
-
-        if !executable_path.exists() {
-            return Err(anyhow!("{} does not exist", executable_path.display()).into());
-        }
-        let conf = WindowsConf { executable_path };
-        pyo3_asyncio::tokio::future_into_py(py, async move {
-            let (server, conf_tx) = Server::init(conf, handle_connection, receive_datagram).await?;
-
-            Ok(OsProxy { server, conf_tx })
-        })
-    }
-    #[cfg(target_os = "macos")]
-    {
-        let filename = py.import("mitmproxy_rs")?.filename()?;
-        let executable_path = Path::new(filename)
-            .parent()
-            .ok_or_else(|| anyhow!("invalid path"))?
-            .join("macos-redirector.app");
-
-        if !executable_path.exists() {
-            return Err(anyhow!("{} does not exist", executable_path.display()).into());
-        }
-
-        copy_dir(
-            executable_path.as_path(),
-            Path::new("/Applications/MitmproxyAppleTunnel.app/"),
-        )?;
-        let conf = MacosConf;
-        pyo3_asyncio::tokio::future_into_py(py, async move {
-            let (server, conf_tx) = Server::init(conf, handle_connection, receive_datagram).await?;
-            Ok(OsProxy { server, conf_tx })
-        })
-    }
-    #[cfg(not(any(windows, target_os = "macos")))]
-    Err(pyo3::exceptions::PyNotImplementedError::new_err(
-        "OS proxy mode is only available on this operating system",
-    ))
-}
->>>>>>> 5203f820
+use crate::task::PyInteropTask;
+#[allow(unused_imports)]
+use crate::util::{copy_dir, socketaddr_to_py, string_to_key};
+#[allow(unused_imports)]
+use anyhow::{anyhow, Result};
+use mitmproxy::intercept_conf::InterceptConf;
+use mitmproxy::network::NetworkTask;
+#[cfg(target_os = "macos")]
+use mitmproxy::packet_sources::macos::MacosConf;
+#[cfg(windows)]
+use mitmproxy::packet_sources::windows::WindowsConf;
+use mitmproxy::packet_sources::wireguard::WireGuardConf;
+#[allow(unused_imports)]
+use mitmproxy::packet_sources::{ipc, PacketSourceConf, PacketSourceTask};
+use mitmproxy::shutdown::ShutdownTask;
+use pyo3::prelude::*;
+use std::net::SocketAddr;
+use std::path::Path;
+use std::sync::Arc;
+use tokio::{sync::broadcast, sync::mpsc, sync::Notify};
+use x25519_dalek::PublicKey;
+
+#[derive(Debug)]
+pub struct Server {
+    /// channel for notifying subtasks of requested server shutdown
+    sd_trigger: broadcast::Sender<()>,
+    /// channel for getting notified of successful server shutdown
+    sd_barrier: Arc<Notify>,
+    /// flag to indicate whether server shutdown is in progress
+    closing: bool,
+}
+
+impl Server {
+    pub fn close(&mut self) {
+        if !self.closing {
+            self.closing = true;
+            #[cfg(target_os = "macos")]
+            {
+                if Path::new("/Applications/MitmproxyAppleTunnel.app").exists() {
+                    std::fs::remove_dir_all("/Applications/MitmproxyAppleTunnel.app").expect(
+                        "Failed to remove MitmproxyAppleTunnel.app from Applications folder",
+                    );
+                }
+            }
+            log::info!("Shutting down.");
+            // notify tasks to shut down
+            let _ = self.sd_trigger.send(());
+        }
+    }
+
+    pub fn wait_closed<'p>(&self, py: Python<'p>) -> PyResult<&'p PyAny> {
+        let barrier = self.sd_barrier.clone();
+        pyo3_asyncio::tokio::future_into_py(py, async move {
+            barrier.notified().await;
+            Ok(())
+        })
+    }
+}
+
+impl Server {
+    /// Set up and initialize a new WireGuard server.
+    pub async fn init<T>(
+        packet_source_conf: T,
+        py_tcp_handler: PyObject,
+        py_udp_handler: PyObject,
+    ) -> Result<(Self, T::Data)>
+    where
+        T: PacketSourceConf,
+    {
+        let typ = packet_source_conf.name();
+        log::debug!("Initializing {} ...", typ);
+
+        // initialize channels between the WireGuard server and the virtual network device
+        let (wg_to_smol_tx, wg_to_smol_rx) = mpsc::channel(256);
+        let (smol_to_wg_tx, smol_to_wg_rx) = mpsc::channel(256);
+
+        // initialize channels between the virtual network device and the python interop task
+        // - only used to notify of incoming connections and datagrams
+        let (smol_to_py_tx, smol_to_py_rx) = mpsc::channel(256);
+        // - used to send data and to ask for packets
+        // This channel needs to be unbounded because write() is not async.
+        let (py_to_smol_tx, py_to_smol_rx) = mpsc::unbounded_channel();
+
+        // initialize barriers for handling graceful shutdown
+        let (sd_trigger, _sd_watcher) = broadcast::channel(1);
+        let sd_barrier = Arc::new(Notify::new());
+
+        let (wg_task, data) = packet_source_conf
+            .build(wg_to_smol_tx, smol_to_wg_rx, sd_trigger.subscribe())
+            .await?;
+
+        // initialize virtual network device
+        let nw_task = NetworkTask::new(
+            smol_to_wg_tx,
+            wg_to_smol_rx,
+            smol_to_py_tx,
+            py_to_smol_rx,
+            sd_trigger.subscribe(),
+        )?;
+
+        // initialize Python interop task
+        // Note: The current asyncio event loop needs to be determined here on the main thread.
+        let py_loop: PyObject = Python::with_gil(|py| {
+            let py_loop = pyo3_asyncio::tokio::get_current_loop(py)?.into_py(py);
+            Ok::<PyObject, PyErr>(py_loop)
+        })?;
+
+        let py_task = PyInteropTask::new(
+            py_loop,
+            py_to_smol_tx,
+            smol_to_py_rx,
+            py_tcp_handler,
+            py_udp_handler,
+            sd_trigger.subscribe(),
+        );
+
+        // spawn tasks
+        let wg_handle = tokio::spawn(async move { wg_task.run().await });
+        let net_handle = tokio::spawn(async move { nw_task.run().await });
+        let py_handle = tokio::spawn(async move { py_task.run().await });
+
+        // initialize and run shutdown handler
+        let sd_task = ShutdownTask::new(
+            py_handle,
+            wg_handle,
+            net_handle,
+            sd_trigger.clone(),
+            sd_barrier.clone(),
+        );
+        tokio::spawn(async move { sd_task.run().await });
+
+        log::debug!("{} successfully initialized.", typ);
+
+        Ok((
+            Server {
+                sd_trigger,
+                sd_barrier,
+                closing: false,
+            },
+            data,
+        ))
+    }
+}
+
+impl Drop for Server {
+    fn drop(&mut self) {
+        self.close()
+    }
+}
+
+#[pyclass(module = "mitmproxy_rs")]
+#[derive(Debug)]
+pub struct OsProxy {
+    server: Server,
+    conf_tx: mpsc::UnboundedSender<ipc::FromProxy>,
+}
+
+#[pymethods]
+impl OsProxy {
+    /// Return a textual description of the given spec,
+    /// or raise a ValueError if the spec is invalid.
+    #[staticmethod]
+    fn describe_spec(spec: &str) -> PyResult<String> {
+        InterceptConf::try_from(spec)
+            .map(|conf| conf.description())
+            .map_err(|e| pyo3::exceptions::PyValueError::new_err(e.to_string()))
+    }
+
+    /// Set a new intercept spec.
+    pub fn set_intercept(&self, spec: String) -> PyResult<()> {
+        InterceptConf::try_from(spec.as_str())?;
+        self.conf_tx
+            .send(ipc::FromProxy {
+                message: Some(ipc::from_proxy::Message::InterceptSpec(spec)),
+            })
+            .map_err(crate::util::event_queue_unavailable)?;
+        Ok(())
+    }
+
+    /// Close the OS proxy server.
+    pub fn close(&mut self) {
+        self.server.close()
+    }
+
+    pub fn wait_closed<'p>(&self, py: Python<'p>) -> PyResult<&'p PyAny> {
+        self.server.wait_closed(py)
+    }
+}
+
+/// A running WireGuard server.
+///
+/// A new server can be started by calling the `start_wireguard_server` coroutine. Its public API is intended
+/// to be similar to the API provided by
+/// [`asyncio.Server`](https://docs.python.org/3/library/asyncio-eventloop.html#asyncio.Server)
+/// from the Python standard library.
+#[pyclass(module = "mitmproxy_rs")]
+#[derive(Debug)]
+pub struct WireGuardServer {
+    /// local address of the WireGuard UDP socket
+    local_addr: SocketAddr,
+    server: Server,
+}
+
+#[pymethods]
+impl WireGuardServer {
+    /// Request the WireGuard server to gracefully shut down.
+    ///
+    /// The server will stop accepting new connections on its UDP socket, but will flush pending
+    /// outgoing data before shutting down.
+    pub fn close(&mut self) {
+        self.server.close()
+    }
+
+    /// Wait until the WireGuard server has shut down.
+    ///
+    /// This coroutine will yield once pending data has been flushed and all server tasks have
+    /// successfully terminated after calling the `Server.close` method.
+    pub fn wait_closed<'p>(&self, py: Python<'p>) -> PyResult<&'p PyAny> {
+        self.server.wait_closed(py)
+    }
+
+    /// Get the local socket address that the WireGuard server is listening on.
+    pub fn getsockname(&self, py: Python) -> PyObject {
+        socketaddr_to_py(py, self.local_addr)
+    }
+
+    pub fn __repr__(&self) -> String {
+        format!("WireGuardServer({})", self.local_addr)
+    }
+}
+
+/// Start a WireGuard server that is configured with the given parameters:
+///
+/// - `host`: The host address for the WireGuard UDP socket.
+/// - `port`: The listen port for the WireGuard server. The default port for WireGuard is `51820`.
+/// - `private_key`: The private X25519 key for the WireGuard server as a base64-encoded string.
+/// - `peer_public_keys`: List of public X25519 keys for WireGuard peers as base64-encoded strings.
+/// - `handle_connection`: A coroutine that will be called for each new `TcpStream`.
+/// - `receive_datagram`: A function that will be called for each received UDP datagram.
+///
+/// The `receive_datagram` function will be called with the following arguments:
+///
+/// - payload of the UDP datagram as `bytes`
+/// - source address as `(host: str, port: int)` tuple
+/// - destination address as `(host: str, port: int)` tuple
+#[pyfunction]
+pub fn start_wireguard_server(
+    py: Python<'_>,
+    host: String,
+    port: u16,
+    private_key: String,
+    peer_public_keys: Vec<String>,
+    handle_connection: PyObject,
+    receive_datagram: PyObject,
+) -> PyResult<&PyAny> {
+    let private_key = string_to_key(private_key)?;
+    let peer_public_keys = peer_public_keys
+        .into_iter()
+        .map(string_to_key)
+        .collect::<PyResult<Vec<PublicKey>>>()?;
+    let conf = WireGuardConf {
+        host,
+        port,
+        private_key,
+        peer_public_keys,
+    };
+    pyo3_asyncio::tokio::future_into_py(py, async move {
+        let (server, local_addr) = Server::init(conf, handle_connection, receive_datagram).await?;
+        Ok(WireGuardServer { server, local_addr })
+    })
+}
+
+/// Start an OS-level proxy to intercept traffic from the current machine.
+///
+/// *Availability: Windows*
+#[pyfunction]
+#[allow(unused_variables)]
+pub fn start_os_proxy(
+    py: Python<'_>,
+    handle_connection: PyObject,
+    receive_datagram: PyObject,
+) -> PyResult<&PyAny> {
+    #[cfg(windows)]
+    {
+        // 2022: Ideally we'd use importlib.resources here, but that only provides `as_file` for
+        // individual files. We'd need something like `as_dir` to ensure that redirector.exe and the
+        // WinDivert dll/lib/sys files are in a single directory. So we just use __file__for now. 🤷
+        let filename = py.import("mitmproxy_rs")?.filename()?;
+        let executable_path = Path::new(filename)
+            .parent()
+            .ok_or_else(|| anyhow!("invalid path"))?
+            .join("windows-redirector.exe");
+
+        if !executable_path.exists() {
+            return Err(anyhow!("{} does not exist", executable_path.display()).into());
+        }
+        let conf = WindowsConf { executable_path };
+        pyo3_asyncio::tokio::future_into_py(py, async move {
+            let (server, conf_tx) = Server::init(conf, handle_connection, receive_datagram).await?;
+
+            Ok(OsProxy { server, conf_tx })
+        })
+    }
+    #[cfg(target_os = "macos")]
+    {
+        let filename = py.import("mitmproxy_rs")?.filename()?;
+        let executable_path = Path::new(filename)
+            .parent()
+            .ok_or_else(|| anyhow!("invalid path"))?
+            .join("macos-redirector.app");
+
+        if !executable_path.exists() {
+            return Err(anyhow!("{} does not exist", executable_path.display()).into());
+        }
+
+        copy_dir(
+            executable_path.as_path(),
+            Path::new("/Applications/MitmproxyAppleTunnel.app/"),
+        )?;
+        let conf = MacosConf;
+        pyo3_asyncio::tokio::future_into_py(py, async move {
+            let (server, conf_tx) = Server::init(conf, handle_connection, receive_datagram).await?;
+            Ok(OsProxy { server, conf_tx })
+        })
+    }
+    #[cfg(not(any(windows, target_os = "macos")))]
+    Err(pyo3::exceptions::PyNotImplementedError::new_err(
+        "OS proxy mode is only available on this operating system",
+    ))
+}