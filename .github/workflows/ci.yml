--- conflicted
+++ resolved
@@ -54,17 +54,14 @@
         # workaround for https://github.com/rust-lang/cargo/issues/9096
         run: cargo build --package windows-redirector
       - if: runner.os == 'macOS'
-<<<<<<< HEAD
         run: cargo build --package macos-add-trusted-cert
 
-=======
         run: .github/scripts/build-macos-redirector.sh
         env:
           BUILD_CERTIFICATE_BASE64: ${{ secrets.BUILD_CERTIFICATE_BASE64 }}
           P12_PASSWORD: ${{ secrets.P12_PASSWORD }}
           BUILD_PROVISION_PROFILE_BASE64: ${{ secrets.BUILD_PROVISION_PROFILE_BASE64 }}
           BUILD_PROVISION_PROFILE_EXTENSION_BASE64: ${{ secrets.BUILD_PROVISION_PROFILE_EXTENSION_BASE64 }}
->>>>>>> 366f3dce
 
       - name: Run "cargo check"
         # the action-rs/cargo action adds inline annotations for "cargo check" output
@@ -124,16 +121,13 @@
         # workaround for https://github.com/rust-lang/cargo/issues/9096
         run: cargo build --release --package windows-redirector
       - if: runner.os == 'macOS'
-<<<<<<< HEAD
         run: cargo build --release --package macos-add-trusted-cert
-=======
         run: .github/scripts/build-macos-redirector.sh
         env:
           BUILD_CERTIFICATE_BASE64: ${{ secrets.BUILD_CERTIFICATE_BASE64 }}
           P12_PASSWORD: ${{ secrets.P12_PASSWORD }}
           BUILD_PROVISION_PROFILE_BASE64: ${{ secrets.BUILD_PROVISION_PROFILE_BASE64 }}
           BUILD_PROVISION_PROFILE_EXTENSION_BASE64: ${{ secrets.BUILD_PROVISION_PROFILE_EXTENSION_BASE64 }}
->>>>>>> 366f3dce
 
       - run: maturin build --release ${{ matrix.args }}
         working-directory: ./ffi
