name: CI

on:
  push:
    branches:
      - main
    tags:
      - 'v[0-9]+.[0-9]+.[0-9]+'
  pull_request:

permissions:
  contents: read

concurrency:
  group: ${{ github.workflow }}-${{ github.ref }}
  cancel-in-progress: true

env:
  MSRV: "1.80"  # Minimum Supported Rust Version

jobs:
  test:
    runs-on: ${{ matrix.os }}
    strategy:
      matrix:
        include:
          - os: windows-latest
            rust: ${{ env.MSRV }}
            args: --exclude mitmproxy-linux-ebpf
          - os: macos-latest
            rust: ${{ env.MSRV }}
            args: --exclude mitmproxy-linux-ebpf
          - os: ubuntu-latest
            rust: ${{ env.MSRV }}
            args: --exclude mitmproxy-linux-ebpf
          - os: ubuntu-latest
            rust: stable
            args: --exclude mitmproxy-linux-ebpf
          - os: ubuntu-latest
            rust: nightly
            args: --package mitmproxy-linux-ebpf
    steps:
      - uses: ./.github/actions/setup
        with:
          rust-version: ${{ matrix.rust }}

      - name: Run "cargo check"
        # the action-rs/cargo action adds inline annotations for "cargo check" output
        uses: actions-rs/cargo@9e120dd99b0fbad1c065f686657e914e76bd7b72
        with:
          toolchain: ${{ matrix.rust }}
          command: check
          args: --workspace --verbose ${{ matrix.args }}
      - name: Run "cargo test"
        # the action-rs/cargo action adds inline annotations for "cargo test" output
        uses: actions-rs/cargo@9e120dd99b0fbad1c065f686657e914e76bd7b72
        with:
          toolchain: ${{ matrix.rust }}
          command: test
          args: --workspace --verbose ${{ matrix.args }}

  build:
    strategy:
      matrix:
        include:
          - name: windows-x86_64
            os: windows-latest
          - name: linux-x86_64
            os: ubuntu-latest
            args: --compatibility manylinux2014 --zig --sdist
          - name: linux-arm64
            os: ubuntu-latest
            target: aarch64-unknown-linux-gnu
            args: --compatibility manylinux2014 --zig --target aarch64-unknown-linux-gnu
          - name: macos-universal
            os: macos-latest
            target: aarch64-apple-darwin x86_64-apple-darwin
            args: --target universal2-apple-darwin
    runs-on: ${{ matrix.os }}
    name: build mitmproxy-rs (${{ matrix.name }})
    steps:
      - uses: ./.github/actions/setup
        with:
          extra-targets: ${{ matrix.target }}

      - if: runner.os == 'Linux'
        name: Install maturin[zig] from PyPI
        uses: install-pinned/maturin-with-zig@4804d730717f28b7565e71e68e5c9fe8c4f9b089
      - if: runner.os != 'Linux'
        name: Install maturin from PyPI
        uses: install-pinned/maturin@c8c3a8f7f2b2ecf1728c96824734c6c6afe7e3e8

      - if: github.event_name == 'push' && startsWith(github.ref, 'refs/tags')
        run: python .github/scripts/pin-versions.py

      - run: maturin build --release ${{ matrix.args }}
        working-directory: ./mitmproxy-rs

      # ensure that sdist is building.
      # We do this here instead of a separate job because we don't want to wait for the entire matrix.
      - if: contains(matrix.args, 'sdist')
        run: pip install target/wheels/*.tar.gz

      - uses: actions/upload-artifact@v4
        with:
          name: wheels-${{ matrix.name }}
          path: target/wheels

  build-macos-app:
    runs-on: macos-latest
    steps:
      - uses: mhils/workflows/checkout@v12
      - uses: actions/cache@v4
        id: cache-app
        with:
          path: mitmproxy-macos/redirector/dist/
          key: macos-${{ hashFiles('mitmproxy-macos/redirector/**', '.github/scripts/build-macos-redirector.sh') }}
      - if: steps.cache-app.outputs.cache-hit != 'true' || hashFiles('mitmproxy-macos/redirector/dist/Mitmproxy Redirector.app.tar') == ''
        run: $GITHUB_WORKSPACE/.github/scripts/build-macos-redirector.sh
        working-directory: mitmproxy-macos/redirector
        env:
          APPLE_ID: ${{ secrets.APPLE_ID }}
          APPLE_APP_PASSWORD: ${{ secrets.APPLE_APP_PASSWORD }}
          APPLE_PROVISIONING_PROFILE_APP: ${{ secrets.APPLE_PROVISIONING_PROFILE_APP }}
          APPLE_PROVISIONING_PROFILE_EXT: ${{ secrets.APPLE_PROVISIONING_PROFILE_EXT }}
          APPLE_CERTIFICATE: ${{ secrets.APPLE_CERTIFICATE }}

      - uses: actions/upload-artifact@v4
        with:
          name: macos-app
          path: mitmproxy-macos/redirector/dist/

  build-windows-wheel:
    runs-on: windows-latest
    name: build mitmproxy-windows
    steps:
      - uses: ./.github/actions/setup
      - uses: install-pinned/build@aa7fb973fec4a5593736c5dc25b322120ca41a98

      - run: cargo build --release --package windows-redirector

      - run: python -m build --wheel ./mitmproxy-windows --outdir target/wheels/
      - uses: actions/upload-artifact@v4
        with:
          name: wheels-os-windows
          path: target/wheels

  build-macos-wheel:
    name: build mitmproxy-macos
    needs: build-macos-app
    runs-on: macos-latest
    steps:
      - uses: ./.github/actions/setup
        with:
          extra-targets: aarch64-apple-darwin x86_64-apple-darwin
      - uses: install-pinned/build@aa7fb973fec4a5593736c5dc25b322120ca41a98

      - run: |
          cargo build --release --package macos-certificate-truster --target x86_64-apple-darwin
          cargo build --release --package macos-certificate-truster --target aarch64-apple-darwin
          lipo -create -output target/release/macos-certificate-truster target/x86_64-apple-darwin/release/macos-certificate-truster target/aarch64-apple-darwin/release/macos-certificate-truster
      - uses: actions/download-artifact@v4
        with:
          name: macos-app
          path: mitmproxy-macos/redirector/dist/

      - run: python -m build --wheel ./mitmproxy-macos --outdir target/wheels/
      - uses: actions/upload-artifact@v4
        with:
<<<<<<< HEAD
          name: wheels-os-macos
          path: target/wheels

  build-linux-wheel:
    name: build mitmproxy-${{ matrix.name }}
    strategy:
      matrix:
        include:
          - name: linux-x86_64
            args: --compatibility manylinux2014 --zig --sdist
          - name: linux-arm64
            target: aarch64-unknown-linux-gnu
            args: --compatibility manylinux2014 --zig --target aarch64-unknown-linux-gnu
    runs-on: ubuntu-latest
    steps:
      - uses: ./.github/actions/setup
        with:
          extra-targets: ${{ matrix.target }}
      - name: Install maturin[zig] from PyPI
        uses: install-pinned/maturin-with-zig@4804d730717f28b7565e71e68e5c9fe8c4f9b089

      - run: maturin build --release ${{ matrix.args }}
        working-directory: ./mitmproxy-linux

=======
          python-version-file: .github/python-version.txt
      - name: Install build from PyPI
        uses: install-pinned/build@67059894d5ef2398af490c98fa8af8542d7b7008
      - run: python -m build --wheel ./mitmproxy-${{ matrix.os }} --outdir target/wheels/
>>>>>>> 6028f0b8
      - uses: actions/upload-artifact@v4
        with:
          name: wheels-os-${{ matrix.name }}
          path: target/wheels

  check:
    if: always()
    needs:
      - test
      - build
      - build-windows-wheel
      - build-linux-wheel
      - build-macos-wheel
    uses: mhils/workflows/.github/workflows/alls-green.yml@main
    with:
      jobs: ${{ toJSON(needs) }}

  deploy:
    uses: mhils/workflows/.github/workflows/python-deploy.yml@v13
    needs: check
    if: github.event_name == 'push' && startsWith(github.ref, 'refs/tags')
    with:
      artifact-pattern: wheels-*
      artifact-merge-multiple: true
      # repository: testpypi
      # environment: deploy-testpypi
    secrets:
      password: ${{ secrets.PYPI_TOKEN }}<|MERGE_RESOLUTION|>--- conflicted
+++ resolved
@@ -167,7 +167,6 @@
       - run: python -m build --wheel ./mitmproxy-macos --outdir target/wheels/
       - uses: actions/upload-artifact@v4
         with:
-<<<<<<< HEAD
           name: wheels-os-macos
           path: target/wheels
 
@@ -192,12 +191,6 @@
       - run: maturin build --release ${{ matrix.args }}
         working-directory: ./mitmproxy-linux
 
-=======
-          python-version-file: .github/python-version.txt
-      - name: Install build from PyPI
-        uses: install-pinned/build@67059894d5ef2398af490c98fa8af8542d7b7008
-      - run: python -m build --wheel ./mitmproxy-${{ matrix.os }} --outdir target/wheels/
->>>>>>> 6028f0b8
       - uses: actions/upload-artifact@v4
         with:
           name: wheels-os-${{ matrix.name }}
