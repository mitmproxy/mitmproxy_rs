--- conflicted
+++ resolved
@@ -101,13 +101,9 @@
 sysinfo = "0.33.0"
 
 [target.'cfg(target_os = "linux")'.dependencies]
-<<<<<<< HEAD
 tun = { workspace = true, features = ["async"] }
 tempfile = "3.14.0"
-=======
-tun = { version = "0.7.5", features = ["async"] }
 sysinfo = "0.33.0"
->>>>>>> 6028f0b8
 
 [dev-dependencies]
 env_logger = "0.11"
