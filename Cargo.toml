--- conflicted
+++ resolved
@@ -34,13 +34,8 @@
 once_cell = "1"
 pretty-hex = "0.3.0"
 rand_core = { version = "0.6.4", features = ["getrandom"] }
-<<<<<<< HEAD
-smoltcp = "0.9"
-tokio = { version = "1.26", features = ["macros", "net", "rt-multi-thread", "sync", "time", "io-util", "process"] }
-=======
 smoltcp = "0.10"
 tokio = { version = "1.29.1", features = ["macros", "net", "rt-multi-thread", "sync", "time", "io-util"] }
->>>>>>> 366f3dce
 boringtun = { version = "0.5", default-features = false }
 x25519-dalek = "=2.0.0-rc.3"
 async-trait = "0.1.68"
@@ -50,18 +45,7 @@
 
 [patch.crates-io]
 # tokio = { path = "../tokio/tokio" }
-<<<<<<< HEAD
-tokio = { git = 'https://github.com/tokio-rs/tokio', rev = '2e7f996f17ff9cac761c775d359355d4e37555b1' }
-smoltcp = { git = 'https://github.com/mhils/smoltcp', rev = 'f65351adfa92db5193f368368cb668bac721fe43' }
-
-[target.'cfg(target_os = "macos")'.dependencies]
-security-framework = "2.8.2"
-
-[target.'cfg(windows)'.dependencies]
-bincode.workspace = true
-=======
 # smoltcp = { git = 'https://github.com/mhils/smoltcp', rev = 'f65351adfa92db5193f368368cb668bac721fe43' }
->>>>>>> 366f3dce
 
 [target.'cfg(windows)'.dependencies.windows]
 version = "0.48.0"
