--- conflicted
+++ resolved
@@ -169,10 +169,6 @@
     }
     #[cfg(not(any(windows, target_os = "macos", target_os = "linux")))]
     Err(pyo3::exceptions::PyNotImplementedError::new_err(
-<<<<<<< HEAD
-        "OS proxy mode is only available on Windows, Linux, and macOS",
-=======
         LocalRedirector::unavailable_reason(),
->>>>>>> 6028f0b8
     ))
 }