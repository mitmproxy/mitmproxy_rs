--- conflicted
+++ resolved
@@ -1,11 +1,8 @@
 ## Unreleased: mitmproxy_rs next
 
-<<<<<<< HEAD
 - Fix a bug where macOS local capture mode wouldn't clean up connections and stop working after a while.
   The changes may break half-closed TCP streams.
-=======
 - tun mode: allow using a pre-configured persistent tun interface, to avoid requiring CAP_NET_ADMIN.
->>>>>>> 7e96ac76
 
 ## 29 April 2025: mitmproxy_rs 0.12.3
 
